--- conflicted
+++ resolved
@@ -1,8 +1,4 @@
-<<<<<<< HEAD
-import { Component, OnInit, Input, ViewEncapsulation, inject, input, computed  } from '@angular/core';
-=======
-import { Component, OnInit, Input, ViewEncapsulation, inject, TemplateRef, ContentChild  } from '@angular/core';
->>>>>>> 13ecb2d0
+import { Component, OnInit, Input, ViewEncapsulation, inject, input, computed, contentChild  } from '@angular/core';
 import { CommonModule, Location } from '@angular/common';
 import { FormsModule } from '@angular/forms';
 import { RouterModule } from '@angular/router';
@@ -99,8 +95,8 @@
 })
 export class CaseManagerComponent {
 
-    @ContentChild('additionalCaseActionButtons', { descendants: false }) additionalCaseActionButtons!: TemplateRef<any> | null;
-
+    public additionalCaseActionButtons = contentChild<TemplateRef<any> | null>('additionalCaseActionButtons', { descendants: false });
+  
     // Injected dependencies
     public location: Location = inject(Location);
     readonly #authService: AuthService = inject(AuthService);

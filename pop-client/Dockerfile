########################################
# ANGULAR-BASE
# Sets up Node and Angular
########################################
FROM node:22-bullseye  AS angular-base

ARG ROOT_CA_CERTIFICATES=

# Setup workspace
WORKDIR /app

# Optional: Install a root CA TLS certificate
COPY ${ROOT_CA_CERTIFICATES} /usr/local/share/ca-certificates/corporate-ca.crt
# Update the system's CA certificates bundle
RUN update-ca-certificates

<<<<<<< HEAD
# Install Debian packages
RUN apt-get update && apt-get install -y \
    # Dependencies for headless Chromium browser
    libxkbcommon-x11-0=1.0.* \ 
    libgbm-dev=20.3.* \ 
=======
# Install the Angular CLI
RUN npm install -g @angular/cli

# Install project dependencies
COPY package.json ./
RUN npm install --force

# Install Debian packages
RUN apt-get update && apt-get install -y \
>>>>>>> cdcc48eb
    # Dependencies for entrypoint.sh
    gettext=0.21-* \
    # Dependencies for OpenAPI Generator 
    default-jre=2:1.* \
<<<<<<< HEAD
    curl=7.74.* \
    # Clean up local files
    && apt-get clean && rm -rf /var/lib/apt/lists/*
=======
    curl=7.74.* 
>>>>>>> cdcc48eb

# Generate the POP API client package
COPY openapi.json generate-api-client.sh ./
RUN npm run generate:api:client java

# Copy all source files
COPY . ./

# Copy the plugins source files if exist
COPY --from=plugins . /app/src/plugins/

# Clean up local files
RUN  apt-get clean && rm -rf /var/lib/apt/lists/* && npm cache clean --force

RUN chmod +x /app/entrypoint.sh

# Create a non-root user and switch to it
RUN useradd -m appuser && chown appuser /app /app/src
USER appuser


########################################
# DEVLEOPMENT
# Serve application for development
########################################
FROM angular-base AS development
USER root
RUN apt-get update && apt-get install -y \
    # Dependencies for headless Chromium browser
    libxkbcommon-x11-0=1.0.* \ 
    libgbm-dev=20.3.* \ 
    chromium=120.0.* \
    chromium-driver=120.0.*
USER appuser
# Serve angular application
ENTRYPOINT ["/app/entrypoint.sh", "--files", "/app/src/environments/env.js", "--files", "/app/src/plugins/plugins.env.js"]
CMD ["ng", "serve", "--host", "0.0.0.0", "--port", "80", "--disable-host-check", "--configuration", "development"]

########################################
# BUILDER
# Build the production-ready application
########################################
FROM angular-base AS builder
# Creating angular build
RUN ng build --output-path dist/client --configuration production

########################################
# PRODUCTION
# Nginx for serving built app files
########################################
FROM nginx:1.23.3-alpine AS production

# Prepare the Nginx webserver files
COPY --from=builder /app/dist/client /usr/share/nginx/html
COPY ./nginx.conf /etc/nginx/conf.d/default.conf
COPY ./entrypoint.sh /app/entrypoint.sh

# Set permissions and use non-root user
RUN adduser -D appuser && chown -R appuser /usr/share/nginx/html /app
USER appuser

RUN chmod +x /app/entrypoint.sh
ENTRYPOINT ["/bin/sh", "/app/entrypoint.sh", "--files", "/usr/share/nginx/html/assets/env.js", "--files", "/usr/share/nginx/html/assets/plugins.env.js"]
CMD ["nginx", "-g", "daemon off;"]
EXPOSE 80<|MERGE_RESOLUTION|>--- conflicted
+++ resolved
@@ -14,13 +14,6 @@
 # Update the system's CA certificates bundle
 RUN update-ca-certificates
 
-<<<<<<< HEAD
-# Install Debian packages
-RUN apt-get update && apt-get install -y \
-    # Dependencies for headless Chromium browser
-    libxkbcommon-x11-0=1.0.* \ 
-    libgbm-dev=20.3.* \ 
-=======
 # Install the Angular CLI
 RUN npm install -g @angular/cli
 
@@ -30,18 +23,11 @@
 
 # Install Debian packages
 RUN apt-get update && apt-get install -y \
->>>>>>> cdcc48eb
     # Dependencies for entrypoint.sh
     gettext=0.21-* \
     # Dependencies for OpenAPI Generator 
     default-jre=2:1.* \
-<<<<<<< HEAD
-    curl=7.74.* \
-    # Clean up local files
-    && apt-get clean && rm -rf /var/lib/apt/lists/*
-=======
     curl=7.74.* 
->>>>>>> cdcc48eb
 
 # Generate the POP API client package
 COPY openapi.json generate-api-client.sh ./
